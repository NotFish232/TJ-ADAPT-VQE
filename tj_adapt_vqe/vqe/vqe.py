--- conflicted
+++ resolved
@@ -5,17 +5,12 @@
 
 from ..observables.observable import HamiltonianObservable
 from ..optimizers.optimizer import Optimizer
-from ..utils.ansatz import make_tups_ansatz
+from ..utils.ansatz import make_tups_ansatz, make_ucc_ansatz
 from ..utils.measure import (
     Measure,
     exact_expectation_value,
-<<<<<<< HEAD
-=======
-    make_tups_ansatz,
-    make_ucc_ansatz,
-    openfermion_to_qiskit,
->>>>>>> 2b7afbc8
 )
+from ..utils.molecules import openfermion_to_qiskit
 
 
 class VQE:
@@ -81,19 +76,10 @@
                 num_shots=self.num_shots,
             )
 
-<<<<<<< HEAD
-            print(
-                f"Iteration: {iteration} |",
-                f"energy={measure.evs[self.hamiltonian]:.5f},",
-                f"param_vals={self.param_vals},",
-                f"grad={measure.grads[self.hamiltonian]}",
-            )
-=======
             if should_print:
                 print(
-                    f"Optimize Parameters | Iteration: {iteration} | energy={measure.expectation_value:.5f}, param_vals={self.param_vals}, grad={measure.gradients}"
+                    f"Optimize Parameters | Iteration: {iteration} | energy={measure.evs[self.hamiltonian]:.5f}, param_vals={self.param_vals}, grad={measure.grads[self.hamiltonian]}"
                 )
->>>>>>> 2b7afbc8
 
             iteration += 1
 
