--- conflicted
+++ resolved
@@ -78,24 +78,18 @@
         self.logger.start()
 
         self.logger.add_config_option("molecule", self.molecule.name)
-<<<<<<< HEAD
         self.logger.add_config_option(
             "optimizer", json.dumps(self.optimizer.to_config())
         )
         self.logger.add_config_option(
             "starting_ansatz", json.dumps([str(a) for a in self.starting_ansatz])
         )
-=======
-        self.logger.add_config_option("fci_energy", self.molecule.fci_energy)
-        self.logger.add_config_option("optimizer", json.dumps(self.optimizer.to_config()))
-        self.logger.add_config_option("starting_ansatz", json.dumps([str(a) for a in self.starting_ansatz]))
->>>>>>> f5dc3507
         self.logger.add_config_option(
             "qiskit_backend", json.dumps(self.qiskit_backend.options.__dict__)
         )
 
         if self.molecule.fci_energy is not None:
-            self.logger.add_config_option("ground_energy", self.molecule.fci_energy)
+            self.logger.add_config_option("fci_energy", self.molecule.fci_energy)
 
         self.vqe_it = 0
 
