--- conflicted
+++ resolved
@@ -1,13 +1,6 @@
-<<<<<<< HEAD
-import numpy as np
-from typing_extensions import Self, override
-
-=======
 from typing_extensions import Self, override
 import numpy as np
 
-from .optimizer import Optimizer
->>>>>>> 65690452
 from ..utils.measure import Measure
 from .optimizer import Optimizer
 
@@ -26,31 +19,19 @@
         epsilon: float = 1e-8
     ) -> None:
         super().__init__()
-<<<<<<< HEAD
-
-=======
-        self.measure = measure
->>>>>>> 65690452
         self.learning_rate = learning_rate
         self.beta1 = beta1
         self.beta2 = beta2
         self.epsilon = epsilon
-
-<<<<<<< HEAD
+        
         self.m: np.ndarray
         self.v: np.ndarray
-=======
-        self.values: list[float] = self.measure.param_values.copy().tolist()
-
-        self.m = np.zeros_like(self.measure.param_values)
-        self.v = np.zeros_like(self.measure.param_values)
->>>>>>> 65690452
+        
         self.t = 0  # for bias correction
 
     @override
     def update(self: Self, param_vals: np.ndarray, measure: Measure) -> np.ndarray:
         """
-<<<<<<< HEAD
         Perform one update step using gradient
         Perform one update step using gradients from Measure (Adam optimizer).
         """
@@ -60,17 +41,6 @@
             self.m = np.zeros_like(gradients.shape)
         if self.v is None:
             self.v = np.zeros_like(gradients.shape)
-=======
-        Perform one update step using gradient from Measure.
-        """
-        # update param_values in Measure
-        self.measure.param_values = np.array(self.values)
-
-        self.measure.expectation_value = self.measure._calculate_expectation_value()
-        self.measure.gradients = self.measure._calculate_gradients()
-
-        grad = self.measure.gradients
->>>>>>> 65690452
 
         self.t += 1
         self.m = self.beta1 * self.m + (1 - self.beta1) * gradients
@@ -79,15 +49,7 @@
         m_hat = self.m / (1 - self.beta1 ** self.t)
         v_hat = self.v / (1 - self.beta2 ** self.t)
 
-<<<<<<< HEAD
+
         updated_vals = param_vals - self.learning_rate * m_hat / (np.sqrt(v_hat) + self.epsilon)
 
-        return updated_vals
-=======
-        updated_val = []
-        for val, m_h, v_h in zip(self.values, m_hat, v_hat):
-            updated = val - self.learning_rate * m_h / (np.sqrt(v_h) + self.epsilon)
-            updated_val.append(updated)
-
-        self.values = updated_val
->>>>>>> 65690452
+        return updated_vals