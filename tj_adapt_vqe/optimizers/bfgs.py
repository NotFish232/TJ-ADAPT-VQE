--- conflicted
+++ resolved
@@ -1,13 +1,8 @@
 import numpy as np
-<<<<<<< HEAD
+
 from scipy.optimize import minimize  # type: ignore
 from typing_extensions import Self, override
 
-=======
-from scipy.optimize import minimize
-
-from .optimizer import Optimizer
->>>>>>> 65690452
 from ..utils.measure import Measure
 from .optimizer import Optimizer
 
@@ -19,8 +14,7 @@
 
     def __init__(self: Self, measure: Measure) -> None:
         super().__init__()
-<<<<<<< HEAD
-    
+        
     @override
     def update(self: Self, param_vals: np.ndarray, measure: Measure) -> np.ndarray:
         """
@@ -33,28 +27,4 @@
         init_val = np.array(param_vals, dtype=float)
         output = minimize(cost_fn, init_val, method="BFGS")
 
-        return output.x
-=======
-        self.measure = measure
-        self.values: list[float] = self.measure.param_values.tolist()
-
-    @override
-    def update(self: Self) -> None:
-        self.bfgs()
-
-    def bfgs(self: Self) -> None:
-        """
-        Runs BFGS from the current parameter values to convergence.
-        """
-
-        def cost_fn(param_values: np.ndarray) -> float:
-            # Update the measure with new params
-            self.measure.param_values = param_values
-            return self.measure._calculate_expectation_value()
-
-        init_guess = np.array(self.values, dtype=float)
-
-        output = minimize(cost_fn, init_guess, method="BFGS")
-
-        self.values = output.x.tolist()
->>>>>>> 65690452
+        return output.x