--- conflicted
+++ resolved
@@ -298,29 +298,19 @@
     if log_scale:
         ax.set_yscale("log")
 
-<<<<<<< HEAD
     # add error bars to the graph
-    _, y0, _, y1 = ax.viewLim.bounds
+    x0, y0, x1, y1 = ax.viewLim.bounds
     for x_i, y_i, color in error_bars:
         new_color = "#" + "".join(
             hex(min(15, (ord(c) - 48) % 39 + 4))[2] for c in color[1:]  # type: ignore
         )
-=======
-    x0, y0, x1, y1 = ax.viewLim.bounds
->>>>>>> fea7602e
 
         if log_scale:
             y_norm = abs(log(y_i / abs(y0), y1 / y0))
         else:
             y_norm = (y_i - y0) / (y1 - y0)
 
-<<<<<<< HEAD
         plt.axvline(x_i, ymin=y_norm - 0.05, ymax=y_norm + 0.05, color=new_color)
-=======
-                        plt.axvline(
-                            x_i, ymin=y_norm-0.075, ymax=y_norm+0.075, color=color
-                        )
->>>>>>> fea7602e
 
     s = "\\begin{tikzpicture}\n\\begin{axis}[\n"
     s += '    title={' + title + '},\n'
@@ -422,13 +412,8 @@
             fig, latex = compare_runs(
                 group_by="pool._name",
                 y_parameter=metric,
-<<<<<<< HEAD
                 title=f"{adjust_capitalization(metric)} with LBFGS on {molecule.name} ({molecule.basis})",
-                x_axis_title="Cumulative VQE Iterations",
-=======
-                title=f"{adjust_capitalization(metric)} with LBFGS on {molecule['name']} ({molecule['basis']})",
                 x_axis_title="Adaptive Iterations",
->>>>>>> fea7602e
                 y_axis_title=adjust_capitalization(metric),
                 filter_fixed={
                     "optimizer._name": optimizer._name(),
@@ -436,13 +421,10 @@
                     "molecule.name": molecule.name,
                     "molecule.basis": molecule.basis,
                 },
-<<<<<<< HEAD
-=======
                 filter_ignored={
                     "pool._name": ["fsd_pool"]
                 },
                 truncate=True,
->>>>>>> fea7602e
             )
 
             Path(f"{molecule_dir}/pools").mkdir(parents=True, exist_ok=True)
@@ -452,48 +434,6 @@
             file.write(latex)
             file.close()
 
-<<<<<<< HEAD
-        # special one for CNOT count as the x parameter and energy_percent as the y variable
-        fig = compare_runs(
-            group_by="pool._name",
-            x_parameter="cnot_count",
-            y_parameter="energy_percent",
-            title=f"Energy Error by CNOT count with LBFGS on {molecule.name} ({molecule.basis})",
-            x_axis_title="CNOT Count",
-            y_axis_title="Energy Error in a.u",
-            filter_fixed={
-                "optimizer._name": LBFGSOptimizer._name(),
-                "qiskit_backend.shots": 0,
-                "molecule.name": molecule.name,
-                "molecule.basis": molecule.basis,
-            },
-            log_scale=True,
-            truncate_runs=True,
-        )
-        Path(f"{molecule_dir}/pools").mkdir(parents=True, exist_ok=True)
-        fig.savefig(f"{molecule_dir}/pools/cnot_x.png")
-        plt.close(fig)
-
-        # graphs for observables
-        for observable in observables:
-            fig = compare_runs(
-                group_by="pool._name",
-                y_parameter=observable._name(),
-                title=f"{adjust_capitalization(observable._name())} with LBFGS on {molecule.name} ({molecule.basis})",
-                x_axis_title="Cumulative VQE Iterations",
-                y_axis_title="Expectation value",
-                filter_fixed={
-                    "optimizer._name": optimizer._name(),
-                    "qiskit_backend.shots": 0,
-                    "molecule.name": molecule.name,
-                    "molecule.basis": molecule.basis,
-                },
-            )
-
-            Path(f"{molecule_dir}/observables").mkdir(parents=True, exist_ok=True)
-            fig.savefig(f"{molecule_dir}/observables/{observable._name()}.png")
-            plt.close(fig)
-=======
         # # graphs for optimizers
         # for pool, backend in product(pools, backends):
         #     fig, latex = compare_runs(
@@ -555,7 +495,6 @@
                 file = open(f"{RESULTS_DIR}/observables/{molecule}/{observable}.tex", 'w')
                 file.write(latex)
                 file.close()
->>>>>>> fea7602e
 
 
 if __name__ == "__main__":
